import importlib
from typing import Any
from colorama import Fore, Style, init
import os

_SUPPORTED_PROVIDERS = {
    "openai",
    "anthropic",
    "azure_openai",
    "cohere",
    "google_vertexai",
    "google_genai",
    "fireworks",
    "ollama",
    "together",
    "mistralai",
    "huggingface",
    "groq",
    "bedrock",
}


class GenericLLMProvider:

    def __init__(self, llm):
        self.llm = llm

    @classmethod
    def from_provider(cls, provider: str, **kwargs: Any):
        if provider == "openai":
            _check_pkg("langchain_openai")
            from langchain_openai import ChatOpenAI

            llm = ChatOpenAI(**kwargs)
        elif provider == "anthropic":
            _check_pkg("langchain_anthropic")
            from langchain_anthropic import ChatAnthropic

            llm = ChatAnthropic(**kwargs)
        elif provider == "azure_openai":
            _check_pkg("langchain_openai")
            from langchain_openai import AzureChatOpenAI

<<<<<<< HEAD
            if "model" in kwargs or "model_name" in kwargs:
                azure_deployment = kwargs.pop("model", None) or kwargs.pop("model_name", None)
                kwargs = {
                    "azure_deployment": azure_deployment,
                    "api_version": os.getenv("OPENAI_API_VERSION"),
                    **kwargs,
                }
=======
            if "model" in kwargs:
                model_name = kwargs.get("model", None)
                kwargs = {"azure_deployment": model_name, **kwargs}

>>>>>>> a244fba8
            llm = AzureChatOpenAI(**kwargs)
        elif provider == "cohere":
            _check_pkg("langchain_cohere")
            from langchain_cohere import ChatCohere

            llm = ChatCohere(**kwargs)
        elif provider == "google_vertexai":
            _check_pkg("langchain_google_vertexai")
            from langchain_google_vertexai import ChatVertexAI

            llm = ChatVertexAI(**kwargs)
        elif provider == "google_genai":
            _check_pkg("langchain_google_genai")
            from langchain_google_genai import ChatGoogleGenerativeAI

            llm = ChatGoogleGenerativeAI(**kwargs)
        elif provider == "fireworks":
            _check_pkg("langchain_fireworks")
            from langchain_fireworks import ChatFireworks

            llm = ChatFireworks(**kwargs)
        elif provider == "ollama":
            _check_pkg("langchain_community")
            from langchain_community.chat_models import ChatOllama
            
            llm = ChatOllama(base_url=os.environ["OLLAMA_BASE_URL"], **kwargs)
        elif provider == "together":
            _check_pkg("langchain_together")
            from langchain_together import ChatTogether

            llm = ChatTogether(**kwargs)
        elif provider == "mistralai":
            _check_pkg("langchain_mistralai")
            from langchain_mistralai import ChatMistralAI

            llm = ChatMistralAI(**kwargs)
        elif provider == "huggingface":
            _check_pkg("langchain_huggingface")
            from langchain_huggingface import ChatHuggingFace

            if "model" in kwargs or "model_name" in kwargs:
                model_id = kwargs.pop("model", None) or kwargs.pop("model_name", None)
                kwargs = {"model_id": model_id, **kwargs}
            llm = ChatHuggingFace(**kwargs)
        elif provider == "groq":
            _check_pkg("langchain_groq")
            from langchain_groq import ChatGroq

            llm = ChatGroq(**kwargs)
        elif provider == "bedrock":
            _check_pkg("langchain_aws")
            from langchain_aws import ChatBedrock

            if "model" in kwargs or "model_name" in kwargs:
                model_id = kwargs.pop("model", None) or kwargs.pop("model_name", None)
                kwargs = {"model_id": model_id, **kwargs}
            llm = ChatBedrock(**kwargs)
        else:
            supported = ", ".join(_SUPPORTED_PROVIDERS)
            raise ValueError(
                f"Unsupported {provider}.\n\nSupported model providers are: {supported}"
            )
        return cls(llm)


    async def get_chat_response(self, messages, stream, websocket=None):
        if not stream:
            # Getting output from the model chain using ainvoke for asynchronous invoking
            output = await self.llm.ainvoke(messages)

            return output.content

        else:
            return await self.stream_response(messages, websocket)

    async def stream_response(self, messages, websocket=None):
        paragraph = ""
        response = ""

        # Streaming the response using the chain astream method from langchain
        async for chunk in self.llm.astream(messages):
            content = chunk.content
            if content is not None:
                response += content
                paragraph += content
                if "\n" in paragraph:
                    await self._send_output(paragraph, websocket)
                    paragraph = ""

        if paragraph:
            await self._send_output(paragraph, websocket)

        return response

    async def _send_output(self, content, websocket=None):
        if websocket is not None:
            await websocket.send_json({"type": "report", "output": content})
        else:
            print(f"{Fore.GREEN}{content}{Style.RESET_ALL}")


def _check_pkg(pkg: str) -> None:
    if not importlib.util.find_spec(pkg):
        pkg_kebab = pkg.replace("_", "-")
        # Import colorama and initialize it
        init(autoreset=True)
        # Use Fore.RED to color the error message
        raise ImportError(
            Fore.RED + f"Unable to import {pkg_kebab}. Please install with "
            f"`pip install -U {pkg_kebab}`"
        )<|MERGE_RESOLUTION|>--- conflicted
+++ resolved
@@ -41,20 +41,10 @@
             _check_pkg("langchain_openai")
             from langchain_openai import AzureChatOpenAI
 
-<<<<<<< HEAD
-            if "model" in kwargs or "model_name" in kwargs:
-                azure_deployment = kwargs.pop("model", None) or kwargs.pop("model_name", None)
-                kwargs = {
-                    "azure_deployment": azure_deployment,
-                    "api_version": os.getenv("OPENAI_API_VERSION"),
-                    **kwargs,
-                }
-=======
             if "model" in kwargs:
                 model_name = kwargs.get("model", None)
                 kwargs = {"azure_deployment": model_name, **kwargs}
 
->>>>>>> a244fba8
             llm = AzureChatOpenAI(**kwargs)
         elif provider == "cohere":
             _check_pkg("langchain_cohere")
